# Core dependencies
fastapi>=0.104.1
uvicorn[standard]>=0.24.0
python-dotenv==1.0.0
websockets==12.0

<<<<<<< HEAD
# LLM API clients
openai==1.12.0
anthropic==0.18.1
google-generativeai==0.3.0
groq==0.4.2
=======
setuptools>=65.5.1
flask==3.0.0
flask-cors==4.0.0
openai==1.51.0
anthropic==0.34.0
google-generativeai==0.3.0
groq==0.28.0

transformers==4.35.0
>>>>>>> 58154382

# Utilities
pydantic>=2.8.0
httpx==0.25.0
python-multipart==0.0.6

# Game-specific (optional)
<<<<<<< HEAD
numpy>=1.26.0 
=======
numpy==1.26.4 
>>>>>>> 58154382
<|MERGE_RESOLUTION|>--- conflicted
+++ resolved
@@ -4,23 +4,19 @@
 python-dotenv==1.0.0
 websockets==12.0
 
-<<<<<<< HEAD
-# LLM API clients
-openai==1.12.0
-anthropic==0.18.1
-google-generativeai==0.3.0
-groq==0.4.2
-=======
+# Additional dependencies from main
 setuptools>=65.5.1
 flask==3.0.0
 flask-cors==4.0.0
+
+# LLM API clients (using newer versions from main)
 openai==1.51.0
 anthropic==0.34.0
 google-generativeai==0.3.0
 groq==0.28.0
 
+# ML dependencies
 transformers==4.35.0
->>>>>>> 58154382
 
 # Utilities
 pydantic>=2.8.0
@@ -28,8 +24,4 @@
 python-multipart==0.0.6
 
 # Game-specific (optional)
-<<<<<<< HEAD
-numpy>=1.26.0 
-=======
-numpy==1.26.4 
->>>>>>> 58154382
+numpy==1.26.4