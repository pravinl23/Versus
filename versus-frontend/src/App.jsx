import { useState } from 'react'
import { BrowserRouter as Router, Routes, Route, useNavigate } from 'react-router-dom'
import './App.css'
<<<<<<< HEAD
import Battleship from './components/games/Battleship/Battleship'
=======
import TriviaGame from './components/TriviaGame'
import WordleGame from './components/games/WordleGame'
>>>>>>> 58154382

const MODELS = ['gemini', 'anthropic', 'openai', 'groq', 'custom']
const GAMES = [
  { name: 'Wordle', emoji: '📝', description: 'Word guessing' },
  { name: 'Trivia', emoji: '🧠', description: 'Test your knowledge' },
  { name: 'NYT Connections', emoji: '🔗', description: 'Find the connections' },
  { name: 'Battleship', emoji: '🚢', description: 'Naval strategy' },
  { name: 'Connect 4', emoji: '🔴', description: 'Four in a row' }
]

function MainMenu() {
  const navigate = useNavigate()
  const [selectedGame, setSelectedGame] = useState(null)
  const [player1Model, setPlayer1Model] = useState('')
  const [player2Model, setPlayer2Model] = useState('')
  const [gameStarted, setGameStarted] = useState(false)

  const handleStartMatch = () => {
<<<<<<< HEAD
    console.log('Starting match:', {
      game: selectedGame.name,
      player1: player1Model,
      player2: player2Model
    })
    setGameStarted(true)
=======
    if (selectedGame.name === 'Trivia') {
      navigate('/trivia', { 
        state: { 
          player1Model, 
          player2Model 
        } 
      })
    } else if (selectedGame.name === 'Wordle') {
      console.log('Starting match:', {
        game: selectedGame.name,
        player1: player1Model,
        player2: player2Model
      })
      setGameStarted(true)
    } else {
      console.log('Starting match:', {
        game: selectedGame.name,
        player1: player1Model,
        player2: player2Model
      })
    }
>>>>>>> 58154382
  }

  const handleBackToMenu = () => {
    setSelectedGame(null)
    setPlayer1Model('')
    setPlayer2Model('')
    setGameStarted(false)
  }

<<<<<<< HEAD
  // If game has started, show the game component
  if (gameStarted && selectedGame) {
    // For now, only Battleship is implemented
    if (selectedGame.name === 'Battleship') {
      return (
        <div className="app">
          <button 
              onClick={handleBackToMenu}
              style={{
                position: 'absolute',
                top: '10px',
                left: '10px',
                zIndex: 1000,
                background: 'rgba(0, 0, 0, 0.8)',
                border: '1px solid rgba(255, 255, 255, 0.3)',
                color: '#fff',
                padding: '0.5rem 1rem',
                borderRadius: '6px',
                cursor: 'pointer',
                fontSize: '0.9rem',
                margin: 0
              }}
            >
              ← Back to Menu
            </button>
          <Battleship 
            player1Model={player1Model} 
            player2Model={player2Model}
            gameId={`game-${Date.now()}`} // Simple game ID for now
          />
        </div>
      )
    } else {
      return (
        <div className="app">
          <button 
              onClick={handleBackToMenu}
              style={{
                position: 'absolute',
                top: '10px',
                left: '10px',
                zIndex: 1000,
                background: 'rgba(0, 0, 0, 0.8)',
                border: '1px solid rgba(255, 255, 255, 0.3)',
                color: '#fff',
                padding: '0.5rem 1rem',
                borderRadius: '6px',
                cursor: 'pointer',
                fontSize: '0.9rem',
                margin: 0
              }}
            >
              ← Back to Menu
            </button>
          <div className="game-not-implemented">
            <h2>{selectedGame.name} - Coming Soon!</h2>
            <p>This game is not yet implemented.</p>
          </div>
        </div>
      )
    }
=======
  // If game is started and it's Wordle
  if (gameStarted && selectedGame?.name === 'Wordle') {
    return (
      <WordleGame 
        player1Model={player1Model}
        player2Model={player2Model}
        onBack={handleBack}
      />
    )
>>>>>>> 58154382
  }

  if (!selectedGame) {
    return (
      <div className="app">
        <div className="main-header">
          <h1 className="title">VERSUS</h1>
          <p className="subtitle">Choose your battleground</p>
        </div>
        
        <div className="games-grid">
          {GAMES.map((game) => (
            <button
              key={game.name}
              className="game-card"
              onClick={() => setSelectedGame(game)}
            >
              <div className="game-emoji">{game.emoji}</div>
              <h3>{game.name}</h3>
              <p className="game-description">{game.description}</p>
            </button>
          ))}
        </div>
      </div>
    )
  }

  return (
    <div className="app">
      <button 
          onClick={handleBackToMenu}
          style={{
            position: 'absolute',
            top: '10px',
            left: '10px',
            zIndex: 1000,
            background: 'rgba(0, 0, 0, 0.8)',
            border: '1px solid rgba(255, 255, 255, 0.3)',
            color: '#fff',
            padding: '0.5rem 1rem',
            borderRadius: '6px',
            cursor: 'pointer',
            fontSize: '0.9rem',
            margin: 0
          }}
        >
          ← Back to Menu
        </button>
      
      <div className="game-setup">
        <div className="selected-game-header">
          <div className="game-emoji large">{selectedGame.emoji}</div>
          <h1>{selectedGame.name}</h1>
        </div>

        <div className="model-selection">
          <div className="player-section">
            <h3>Player 1</h3>
            <select 
              className="model-dropdown" 
              value={player1Model} 
              onChange={(e) => setPlayer1Model(e.target.value)}
            >
              <option value="">Select LLM...</option>
              {MODELS.map((model) => (
                <option key={model} value={model}>{model.toUpperCase()}</option>
              ))}
            </select>
          </div>

          <div className="vs-text">VS</div>

          <div className="player-section">
            <h3>Player 2</h3>
            <select 
              className="model-dropdown" 
              value={player2Model} 
              onChange={(e) => setPlayer2Model(e.target.value)}
            >
              <option value="">Select LLM...</option>
              {MODELS.map((model) => (
                <option key={model} value={model}>{model.toUpperCase()}</option>
              ))}
            </select>
          </div>
        </div>

        <button 
          className="start-button" 
          disabled={!player1Model || !player2Model || (selectedGame.name === 'Wordle' && (!['OPENAI', 'ANTHROPIC'].includes(player1Model) || !['OPENAI', 'ANTHROPIC'].includes(player2Model)))}
          onClick={handleStartMatch}
        >
          {selectedGame.name === 'Wordle' && (!['OPENAI', 'ANTHROPIC'].includes(player1Model) || !['OPENAI', 'ANTHROPIC'].includes(player2Model)) 
            ? 'Wordle only supports OpenAI and Anthropic'
            : 'START GAME'}
        </button>
      </div>
    </div>
  )
}

function App() {
  return (
    <Router>
      <Routes>
        <Route path="/" element={<MainMenu />} />
        <Route path="/trivia" element={<TriviaGame />} />
      </Routes>
    </Router>
  )
}

export default App<|MERGE_RESOLUTION|>--- conflicted
+++ resolved
@@ -1,12 +1,9 @@
 import { useState } from 'react'
 import { BrowserRouter as Router, Routes, Route, useNavigate } from 'react-router-dom'
 import './App.css'
-<<<<<<< HEAD
 import Battleship from './components/games/Battleship/Battleship'
-=======
 import TriviaGame from './components/TriviaGame'
 import WordleGame from './components/games/WordleGame'
->>>>>>> 58154382
 
 const MODELS = ['gemini', 'anthropic', 'openai', 'groq', 'custom']
 const GAMES = [
@@ -25,14 +22,6 @@
   const [gameStarted, setGameStarted] = useState(false)
 
   const handleStartMatch = () => {
-<<<<<<< HEAD
-    console.log('Starting match:', {
-      game: selectedGame.name,
-      player1: player1Model,
-      player2: player2Model
-    })
-    setGameStarted(true)
-=======
     if (selectedGame.name === 'Trivia') {
       navigate('/trivia', { 
         state: { 
@@ -47,6 +36,13 @@
         player2: player2Model
       })
       setGameStarted(true)
+    } else if (selectedGame.name === 'Battleship') {
+      console.log('Starting match:', {
+        game: selectedGame.name,
+        player1: player1Model,
+        player2: player2Model
+      })
+      setGameStarted(true)
     } else {
       console.log('Starting match:', {
         game: selectedGame.name,
@@ -54,7 +50,6 @@
         player2: player2Model
       })
     }
->>>>>>> 58154382
   }
 
   const handleBackToMenu = () => {
@@ -64,10 +59,13 @@
     setGameStarted(false)
   }
 
-<<<<<<< HEAD
-  // If game has started, show the game component
+  const handleBack = () => {
+    setGameStarted(false)
+  }
+
+  // If game has started, show the appropriate game component
   if (gameStarted && selectedGame) {
-    // For now, only Battleship is implemented
+    // Handle Battleship
     if (selectedGame.name === 'Battleship') {
       return (
         <div className="app">
@@ -97,7 +95,19 @@
           />
         </div>
       )
-    } else {
+    } 
+    // Handle Wordle
+    else if (selectedGame.name === 'Wordle') {
+      return (
+        <WordleGame 
+          player1Model={player1Model}
+          player2Model={player2Model}
+          onBack={handleBack}
+        />
+      )
+    } 
+    // Handle other games that aren't implemented yet
+    else {
       return (
         <div className="app">
           <button 
@@ -126,17 +136,6 @@
         </div>
       )
     }
-=======
-  // If game is started and it's Wordle
-  if (gameStarted && selectedGame?.name === 'Wordle') {
-    return (
-      <WordleGame 
-        player1Model={player1Model}
-        player2Model={player2Model}
-        onBack={handleBack}
-      />
-    )
->>>>>>> 58154382
   }
 
   if (!selectedGame) {
