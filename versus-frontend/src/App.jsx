--- conflicted
+++ resolved
@@ -1,11 +1,8 @@
 import { useState } from 'react'
 import { BrowserRouter as Router, Routes, Route, useNavigate } from 'react-router-dom'
 import './App.css'
-<<<<<<< HEAD
 import TriviaGame from './components/TriviaGame'
-=======
 import WordleGame from './components/games/WordleGame'
->>>>>>> 2d9fa4c3
 
 const MODELS = ['GEMINI', 'ANTHROPIC', 'OPENAI', 'GROQ', 'CUSTOM UPLOAD']
 const GAMES = [
@@ -24,7 +21,7 @@
   const [gameStarted, setGameStarted] = useState(false)
 
   const handleStartMatch = () => {
-<<<<<<< HEAD
+
     if (selectedGame.name === 'Trivia') {
       navigate('/trivia', { 
         state: { 
@@ -39,14 +36,6 @@
         player2: player2Model
       })
     }
-=======
-    console.log('Starting match:', {
-      game: selectedGame.name,
-      player1: player1Model,
-      player2: player2Model
-    })
-    setGameStarted(true)
->>>>>>> 2d9fa4c3
   }
 
   const handleBack = () => {
